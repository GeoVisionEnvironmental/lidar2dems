#!/usr/bin/env python

"""
This script processes LAS file(s) and creates a DSM and series of DTM's using different radii when gridding
LAS files will be merged together as a single point cloud for processing
"""

import argparse
from datetime import datetime
<<<<<<< HEAD
from l2d import create_dems2, check_boundaries
import gippy
=======
from l2d import create_dems, check_boundaries, check_overlap
import gippy, ogr
from math import floor, ceil
>>>>>>> 0cdc7269


def main():
    """ Main function for argument parsing """
    dhf = argparse.ArgumentDefaultsHelpFormatter

    parser = argparse.ArgumentParser(description='Create DEMs from a LAS lidar file', formatter_class=dhf)
    parser.add_argument('filenames', help='Classified LAS file(s) to process', nargs='+')
    parser.add_argument('--dsm', help='Create DSM (run for each provided radius)', nargs='*', default=[])
    parser.add_argument('--dtm', help='Create DTM (run for each provided radius)', nargs='*', default=[])
    parser.add_argument('--outliers', help='Filter outliers with this StdDev threshold in the DSM', default=3.0)
<<<<<<< HEAD
    parser.add_argument('--maxangle', help='Filter out points whose absolute value of scan angle is larger', default=None)
    parser.add_argument('-s', '--shapefile', help='Shapefile with correct projection and desired bounds', required=True)
=======
    # h = 'Bounds (xmin ymin xmax ymax) of output files (VRTs)'
    # parser.add_argument('--bounds', help=h, default=None, nargs=4, type=float)
    parser.add_argument('-s', '--shapefile', help='Shapefile with bounds', default=None)
    parser.add_argument('--tileindex', help='Shapefile of LAS tile extents in polygon', default=None)
>>>>>>> 0cdc7269
    parser.add_argument('--outdir', help='Output directory', default='./')
    args = parser.parse_args()

    start = datetime.now()

<<<<<<< HEAD
    # open vector file
    vector = gippy.GeoVector(args.shapefile)

    # filter out list with only intersecting files
    filenames = check_boundaries(args.filenames, vector)

    numfiles = len(filenames)
    print 'Processing %s LAS files into DEMs' % numfiles
    create_dems2(filenames, args.dsm, args.dtm, vector=vector,
                 outliers=args.outliers, maxangle=args.maxangle, outdir=args.outdir)

    print 'Processed in %s' % (datetime.now() - start)
=======
    # get bounds from shapefile
    if args.shapefile and args.tileindex is not None:
        
        driver = ogr.GetDriverByName('ESRI Shapefile')
        sites = driver.Open(args.shapefile)
        lyr = sites.GetLayer()
        tiles = driver.Open(args.tileindex)
        site_no = len(lyr)
        site_ct = 0
        
        for ftr in lyr:
        
            site_ct += 1
            filenames = check_overlap(ftr, tiles)
            bounds = create_bounds_file(ftr) # creates tmp shapefile with only the current ftr to use for gdalwarp clip boundary
            partname = '%s_of_%s' %(str(site_ct),str(site_no)) # this is to add to a naming scheme so DTMs and DSMs don't get overwritten
            
            numfiles = len(filenames)
            print 'Processing %s LAS files into DEMs' % numfiles
            classify_las(filenames) # this will be the function that classifies the files prior to creating dems - might want to add if statement in case classified files exist
            create_dems(filenames, args.dsm, args.dtm, epsg=args.epsg,
                        bounds=bounds, outliers=args.outliers, outdir=args.outdir, appendname=partname)
            print 'Processed in %s' % (datetime.now() - start)
            
            delete_bounds_file() # delete tmp shapefile

        extent = gippy.GeoVector(args.shapefile).Extent()
        bounds = [floor(extent.x0()), floor(extent.y0()), ceil(extent.x1()), ceil(extent.y1())]            


        process_dems(inputdir, outputdir, interp) # this could be called from a function in lidar2dems or we could call processdems.py separately. averaging overlapping regions?
        
    else if args.shapefile is None:
      
        print "No multi-polygon processing shapefile provided!"
    
    else if args.tileindex is None:
      
        print "No tile index shapefile provided!"
>>>>>>> 0cdc7269


if __name__ == "__main__":
    main()<|MERGE_RESOLUTION|>--- conflicted
+++ resolved
@@ -7,14 +7,11 @@
 
 import argparse
 from datetime import datetime
-<<<<<<< HEAD
 from l2d import create_dems2, check_boundaries
+from l2d import create_dems2, create_dems, check_boundaries, check_overlap
 import gippy
-=======
-from l2d import create_dems, check_boundaries, check_overlap
-import gippy, ogr
+import ogr
 from math import floor, ceil
->>>>>>> 0cdc7269
 
 
 def main():
@@ -26,74 +23,58 @@
     parser.add_argument('--dsm', help='Create DSM (run for each provided radius)', nargs='*', default=[])
     parser.add_argument('--dtm', help='Create DTM (run for each provided radius)', nargs='*', default=[])
     parser.add_argument('--outliers', help='Filter outliers with this StdDev threshold in the DSM', default=3.0)
-<<<<<<< HEAD
     parser.add_argument('--maxangle', help='Filter out points whose absolute value of scan angle is larger', default=None)
-    parser.add_argument('-s', '--shapefile', help='Shapefile with correct projection and desired bounds', required=True)
-=======
-    # h = 'Bounds (xmin ymin xmax ymax) of output files (VRTs)'
-    # parser.add_argument('--bounds', help=h, default=None, nargs=4, type=float)
     parser.add_argument('-s', '--shapefile', help='Shapefile with bounds', default=None)
     parser.add_argument('--tileindex', help='Shapefile of LAS tile extents in polygon', default=None)
->>>>>>> 0cdc7269
     parser.add_argument('--outdir', help='Output directory', default='./')
     args = parser.parse_args()
 
     start = datetime.now()
 
-<<<<<<< HEAD
-    # open vector file
-    vector = gippy.GeoVector(args.shapefile)
-
-    # filter out list with only intersecting files
-    filenames = check_boundaries(args.filenames, vector)
-
-    numfiles = len(filenames)
-    print 'Processing %s LAS files into DEMs' % numfiles
-    create_dems2(filenames, args.dsm, args.dtm, vector=vector,
-                 outliers=args.outliers, maxangle=args.maxangle, outdir=args.outdir)
-
-    print 'Processed in %s' % (datetime.now() - start)
-=======
     # get bounds from shapefile
     if args.shapefile and args.tileindex is not None:
-        
+
         driver = ogr.GetDriverByName('ESRI Shapefile')
         sites = driver.Open(args.shapefile)
         lyr = sites.GetLayer()
         tiles = driver.Open(args.tileindex)
         site_no = len(lyr)
         site_ct = 0
-        
+
         for ftr in lyr:
-        
             site_ct += 1
             filenames = check_overlap(ftr, tiles)
-            bounds = create_bounds_file(ftr) # creates tmp shapefile with only the current ftr to use for gdalwarp clip boundary
-            partname = '%s_of_%s' %(str(site_ct),str(site_no)) # this is to add to a naming scheme so DTMs and DSMs don't get overwritten
-            
+            # creates tmp shapefile with only the current ftr to use for gdalwarp clip boundary
+            bounds = create_bounds_file(ftr)
+            # this is to add to a naming scheme so DTMs and DSMs don't get overwritten
+            partname = '%s_of_%s' % (str(site_ct), str(site_no))
+
             numfiles = len(filenames)
             print 'Processing %s LAS files into DEMs' % numfiles
-            classify_las(filenames) # this will be the function that classifies the files prior to creating dems - might want to add if statement in case classified files exist
+
+            # this will be the function that classifies the files prior to creating dems
+            # might want to add if statement in case classified files exist
+            classify_las(filenames)
+
             create_dems(filenames, args.dsm, args.dtm, epsg=args.epsg,
                         bounds=bounds, outliers=args.outliers, outdir=args.outdir, appendname=partname)
             print 'Processed in %s' % (datetime.now() - start)
-            
-            delete_bounds_file() # delete tmp shapefile
+
+            delete_bounds_file()  # delete tmp shapefile
 
         extent = gippy.GeoVector(args.shapefile).Extent()
-        bounds = [floor(extent.x0()), floor(extent.y0()), ceil(extent.x1()), ceil(extent.y1())]            
+        bounds = [floor(extent.x0()), floor(extent.y0()), ceil(extent.x1()), ceil(extent.y1())]
 
+        # this could be called from a function in lidar2dems or we could call processdems.py separately.
+        # averaging overlapping regions?
+        process_dems(inputdir, outputdir, interp)
 
-        process_dems(inputdir, outputdir, interp) # this could be called from a function in lidar2dems or we could call processdems.py separately. averaging overlapping regions?
-        
     else if args.shapefile is None:
-      
         print "No multi-polygon processing shapefile provided!"
-    
+
     else if args.tileindex is None:
-      
+
         print "No tile index shapefile provided!"
->>>>>>> 0cdc7269
 
 
 if __name__ == "__main__":
