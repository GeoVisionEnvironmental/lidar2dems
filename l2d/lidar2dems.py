--- conflicted
+++ resolved
@@ -127,7 +127,6 @@
     print etree.tostring(xml, pretty_print=True)
 
 
-<<<<<<< HEAD
 def create_dsm(filenames, radius, vector, outliers=None, maxangle=None, outputs=None, outdir=''):
     """ Create DSM from LAS file(s) """
     demtype = 'DSM'
@@ -188,12 +187,7 @@
     return bname
 
 
-def create_dem(filenames, demtype, radius, epsg, bounds=None, outliers=None, outdir='', outputs=None):
-=======
-"""Data Processing Functions"""
-
 def create_dem(filenames, demtype, radius, epsg, bounds=None, outliers=None, outdir='', outputs=None, appendname=None):
->>>>>>> 0cdc7269
     """ Create DEM from LAS file """
     start = datetime.now()
     bname = os.path.join(os.path.abspath(outdir), '%s_r%s_%s' % (demtype, radius, appendname))
